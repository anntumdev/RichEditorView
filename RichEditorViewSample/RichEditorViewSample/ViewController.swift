--- conflicted
+++ resolved
@@ -15,7 +15,7 @@
     var isTextColor = true
 
     lazy var toolbar: RichEditorToolbar = {
-        let toolbar = RichEditorToolbar(frame: CGRect(x: 0, y: 0, width: view.bounds.width, height: 44))
+        let toolbar = RichEditorToolbar(frame: CGRect(x: 0, y: 0, width: self.view.bounds.width, height: 44))
 //        let options: [RichEditorDefaultOption] = [
 //            .bold, .italic, .underline,
 //            .unorderedList, .orderedList,
@@ -31,24 +31,11 @@
         super.viewDidLoad()
         
         editorView.delegate = self
-        #if targetEnvironment(macCatalyst)
-        let rect = view.bounds
-        toolbar.frame = CGRect(x: 0, y: rect.height - 44, width: rect.width, height: 44)
-        toolbar.autoresizingMask = [.flexibleWidth]
-        view.addSubview(toolbar)
-        #else
         editorView.inputAccessoryView = toolbar
-<<<<<<< HEAD
-        #endif
-        editorView.placeholder = "Type here"
-        editorView.html = "<b>Jesus is God.</b> He saves by grace through faith alone. Soli Deo gloria! <a href='https://perfectGod.com'>perfectGod.com</a>"
-
-=======
         editorView.placeholder = "Edit here"
         let html = "<b>Jesus is God.</b> He saves by grace through faith alone. Soli Deo gloria! <a href='https://perfectGod.com'>perfectGod.com</a>"
         editorView.reloadHTML(with: html)
         
->>>>>>> 92a7097d
         toolbar.delegate = self
         toolbar.editor = editorView
 
